--- conflicted
+++ resolved
@@ -126,15 +126,12 @@
 		E82827DA1947782C0090B385 /* Foundation.framework in Frameworks */ = {isa = PBXBuildFile; fileRef = E82827D91947782C0090B385 /* Foundation.framework */; };
 		E82827DE19477A3F0090B385 /* CHANGELOG.md in Resources */ = {isa = PBXBuildFile; fileRef = 4DFB045F192F9DD700F36C59 /* CHANGELOG.md */; };
 		E82827DF19477A9D0090B385 /* Foundation.framework in Frameworks */ = {isa = PBXBuildFile; fileRef = E82827D91947782C0090B385 /* Foundation.framework */; };
-<<<<<<< HEAD
 		E841FBDF194FCB04006A0521 /* RLMNotificationToken.h in Headers */ = {isa = PBXBuildFile; fileRef = E841FBDD194FCB04006A0521 /* RLMNotificationToken.h */; };
 		E841FBE0194FCB04006A0521 /* RLMNotificationToken.h in Headers */ = {isa = PBXBuildFile; fileRef = E841FBDD194FCB04006A0521 /* RLMNotificationToken.h */; };
+		E870366719502D2900D0EB8A /* LICENSE in Resources */ = {isa = PBXBuildFile; fileRef = E870366619502D2900D0EB8A /* LICENSE */; };
+		E870366819502D2900D0EB8A /* LICENSE in Resources */ = {isa = PBXBuildFile; fileRef = E870366619502D2900D0EB8A /* LICENSE */; };
 		E841FBE1194FCB04006A0521 /* RLMNotificationToken.m in Sources */ = {isa = PBXBuildFile; fileRef = E841FBDE194FCB04006A0521 /* RLMNotificationToken.m */; };
 		E841FBE2194FCB04006A0521 /* RLMNotificationToken.m in Sources */ = {isa = PBXBuildFile; fileRef = E841FBDE194FCB04006A0521 /* RLMNotificationToken.m */; };
-=======
-		E870366719502D2900D0EB8A /* LICENSE in Resources */ = {isa = PBXBuildFile; fileRef = E870366619502D2900D0EB8A /* LICENSE */; };
-		E870366819502D2900D0EB8A /* LICENSE in Resources */ = {isa = PBXBuildFile; fileRef = E870366619502D2900D0EB8A /* LICENSE */; };
->>>>>>> 257695f5
 /* End PBXBuildFile section */
 
 /* Begin PBXContainerItemProxy section */
@@ -224,12 +221,9 @@
 		4DFB045C192F877300F36C59 /* ObjectInterfaceTests.m */ = {isa = PBXFileReference; fileEncoding = 4; lastKnownFileType = sourcecode.c.objc; path = ObjectInterfaceTests.m; sourceTree = "<group>"; };
 		4DFB045F192F9DD700F36C59 /* CHANGELOG.md */ = {isa = PBXFileReference; fileEncoding = 4; lastKnownFileType = text; path = CHANGELOG.md; sourceTree = "<group>"; };
 		E82827D91947782C0090B385 /* Foundation.framework */ = {isa = PBXFileReference; lastKnownFileType = wrapper.framework; name = Foundation.framework; path = Platforms/iPhoneOS.platform/Developer/SDKs/iPhoneOS7.1.sdk/System/Library/Frameworks/Foundation.framework; sourceTree = DEVELOPER_DIR; };
-<<<<<<< HEAD
 		E841FBDD194FCB04006A0521 /* RLMNotificationToken.h */ = {isa = PBXFileReference; fileEncoding = 4; lastKnownFileType = sourcecode.c.h; path = RLMNotificationToken.h; sourceTree = "<group>"; };
+		E870366619502D2900D0EB8A /* LICENSE */ = {isa = PBXFileReference; fileEncoding = 4; lastKnownFileType = text; path = LICENSE; sourceTree = "<group>"; };
 		E841FBDE194FCB04006A0521 /* RLMNotificationToken.m */ = {isa = PBXFileReference; fileEncoding = 4; lastKnownFileType = sourcecode.c.objc; path = RLMNotificationToken.m; sourceTree = "<group>"; };
-=======
-		E870366619502D2900D0EB8A /* LICENSE */ = {isa = PBXFileReference; fileEncoding = 4; lastKnownFileType = text; path = LICENSE; sourceTree = "<group>"; };
->>>>>>> 257695f5
 /* End PBXFileReference section */
 
 /* Begin PBXFrameworksBuildPhase section */
