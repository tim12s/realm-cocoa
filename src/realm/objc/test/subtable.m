//
//  subtable.m
//  TightDB
//
//  Test save/load on disk of a realm with one table
//

#import "RLMTestCase.h"

#import <realm/objc/Realm.h>

@interface SubObject : RLMRow
@property NSString * Name;
@property int Age;
@end

@implementation SubObject
@end

RLM_TABLE_TYPE_FOR_OBJECT_TYPE(SubTable, SubObject)

@interface MainObject : RLMRow
@property NSString * First;
@property SubTable * Sub;
@property int Second;
@end

@implementation MainObject
@end

RLM_TABLE_TYPE_FOR_OBJECT_TYPE(MainTable, MainObject)


// main and subtable definitions derived from nsobject
@interface SubProxied : RLMRow
@property NSString * Name;
@property long LongAge;
@end

@implementation SubProxied
@end

@interface MainProxied : RLMRow
@property NSString * First;
@property RLMTable * Sub;
@property int Second;

-(NSString *)forwardGetFirst;

@end

@implementation MainProxied
+(Class)subtableObjectClassForProperty:(NSString *)columnName {
    if ([columnName isEqualToString:@"Sub"]) return SubProxied.class;
    return nil;
}

-(NSString *)forwardGetFirst {
    return self.First;
}

@end

@interface UnspecifiedSubObject : RLMRow
@property RLMTable * Sub;
@end

@implementation UnspecifiedSubObject
@end


@interface MACTestSubtable: RLMTestCase
@end

@implementation MACTestSubtable

- (void)testSubtable
{    
<<<<<<< HEAD
    [[self realmWithTestPath] writeUsingBlock:^(RLMRealm *realm) {
        /* Create new table in group */
=======
    [[self managerWithTestPath] writeUsingBlock:^(RLMRealm *realm) {
        // Create new table in group
>>>>>>> 6e9c11c2
        MainTable *people = [MainTable tableInRealm:realm named:@"employees"];
        
        // FIXME: Add support for specifying a subtable to the 'add'
        // method. The subtable must then be copied into the parent
        // table.
        [people addRow:@[@"first", @[], @8]];
        
        MainObject *cursor = people[0];
        SubTable *subtable = cursor.Sub;
        [subtable addRow:@[@"name", @999]];
        
        XCTAssertEqual(subtable[0].Age, (int)999, @"Age should be 999");
        
        // test setter
        
        // test setter
        cursor.Second = 10;
        XCTAssertEqual(people[0].Second, (int)10, @"Second should be 10");
	}];
}

- (void)testSubtableSimple {
<<<<<<< HEAD
    [[self realmWithTestPath] writeUsingBlock:^(RLMRealm *realm) {
        /* Create new table in group */
=======
    [[self managerWithTestPath] writeUsingBlock:^(RLMRealm *realm) {
        // Create new table in group
>>>>>>> 6e9c11c2
        RLMTable *people = [realm createTableWithName:@"employees" objectClass:MainProxied.class];
        
        // FIXME: Add support for specifying a subtable to the 'add'
        // method. The subtable must then be copied into the parent
        // table.
        [people addRow:@[@"first", @[], @8]];
        
        // test getter
        XCTAssertEqual([people[0] Second], (int)8, @"Second should be 8");
        
        // test forward invocation
        XCTAssertTrue([@"first" isEqualToString:[people[0] forwardGetFirst]], @"First should be first");
        
        MainProxied *cursor = people[0];
        RLMTable *subtable = cursor.Sub;
        [subtable addRow:@[@"name", @999]];
        
        XCTAssertEqual([subtable[0] LongAge], (long)999, @"Age should be 999");
	}];
}

- (void)testBadSubtable {
    
    [[self realmWithTestPath] writeUsingBlock:^(RLMRealm *realm) {    
        XCTAssertThrows([realm createTableWithName:@"badTable" objectClass:UnspecifiedSubObject.class], @"Shoud throw exception");
	}];
}

- (void) testDescriptor
{
    [[self realmWithTestPath] writeUsingBlock:^(RLMRealm *realm) {
        
    RLMTable *t = [realm createTableWithName:@"table"];
    RLMDescriptor *d = t.descriptor;
    RLMDescriptor *subDesc = [d addColumnTable:@"subtable"];
    
    XCTAssertEqual(t.columnCount, (NSUInteger)1, @"One column added");
    XCTAssertEqual(subDesc.columnCount, (NSUInteger)0, @"0 columns in subtable");
    
    NSUInteger subTablColIndex = [subDesc addColumnWithName:@"subCol" type:RLMTypeBool];
    XCTAssertEqual(subDesc.columnCount, (NSUInteger)1, @"Col count on subtable should be 1");
    XCTAssertEqual(subTablColIndex, (NSUInteger)0, @"col index of column should be 0");
    }];
}

@end<|MERGE_RESOLUTION|>--- conflicted
+++ resolved
@@ -76,13 +76,8 @@
 
 - (void)testSubtable
 {    
-<<<<<<< HEAD
     [[self realmWithTestPath] writeUsingBlock:^(RLMRealm *realm) {
-        /* Create new table in group */
-=======
-    [[self managerWithTestPath] writeUsingBlock:^(RLMRealm *realm) {
         // Create new table in group
->>>>>>> 6e9c11c2
         MainTable *people = [MainTable tableInRealm:realm named:@"employees"];
         
         // FIXME: Add support for specifying a subtable to the 'add'
@@ -105,13 +100,8 @@
 }
 
 - (void)testSubtableSimple {
-<<<<<<< HEAD
     [[self realmWithTestPath] writeUsingBlock:^(RLMRealm *realm) {
-        /* Create new table in group */
-=======
-    [[self managerWithTestPath] writeUsingBlock:^(RLMRealm *realm) {
         // Create new table in group
->>>>>>> 6e9c11c2
         RLMTable *people = [realm createTableWithName:@"employees" objectClass:MainProxied.class];
         
         // FIXME: Add support for specifying a subtable to the 'add'
